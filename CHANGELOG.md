# CHANGELOG

<<<<<<< HEAD
## 84.0.1

* Remove GIR 0AA from valid postcodes
=======
## 84.1.0

* Bump versions of common test dependencies (run `make bootstrap` to copy these into your app)
>>>>>>> e36a6d6a

## 84.0.0

* `AntivirusClient` and `ZendeskClient` have returned to their behaviour as of 82.x.x to allow the 83.0.1 fix to go out to apps without the required changes.

# 83.0.1

* Updates phone_numbers to 8.13.45 to apply a fix to the metadata for phone numbers that was discovered causing a subset of valid Jersey numbers to be incorrectly invalidated

## 83.0.0

* `AntivirusClient` and `ZendeskClient` are no longer thread-safe because they now use persistent requests sessions. Thread-local instances should be used in place of any global instances in any situations where threading is liable to be used
* `AntivirusClient` and `ZendeskClient` have had their `init_app(...)` methods removed as this is an awkward pattern to use for initializing thread-local instances. It is recommended to use `LazyLocalGetter` to construct new instances on-demand, passing configuration parameters via the constructor arguments in a `factory` function.

## 82.7.0

* Add `expected_type` mechanism to `LazyLocalGetter`

# 82.6.1

* Adds validation check to `PhoneNumber` so that it returns the expected error message `TOO_SHORT` if an empty string is passed. This has caused issues with users of the v2 API getting inconsistent error messages

## 82.6.0

* Add `LazyLocalGetter` class for lazily-initialized context-local resources

## 82.5.0

* Add support for validation of UK landlines for services with sms_to_uk_landlines enabled using CSV flow

## 82.4.0

* Add support for sending SMS to more international numbers. Sending to Eritrea, Wallis and Futuna, Niue, Kiribati, and Tokelau is now supported.

## 82.3.0
* Extends the validation logic for the `PhoneNumber` class to disallow premium rate numbers

## 82.2.1

* Add fix to recipient_validation/phone_number.py to raise correct error if a service tries to send to an international number without that permission

## 82.2.0
* Add `unsubscribe_link` argument to email templates

## 82.1.2
* Write updated version number to `requirements.txt` if no `requirements.in` file found

## 82.1.1
*  Fix the way we log the request_size. Accessing the data at this point can trigger a validation error early and cause a 500 error

## 82.1.0
*  Adds new logging fields to request logging. Namely environment_name, request_size and response_size

## 82.0.0

* Change `PostalAddress` to add `has_no_fixed_abode_address` method. No fixed abode addresses are now considered invalid.

## 81.1.1
*  Adds condition to validation to allow TV Numbers (https://www.ofcom.org.uk/phones-and-broadband/phone-numbers/numbers-for-drama/) for UK mobiles

## 81.1.0
* introduce new validation class - `PhoneNumber`, that we will use for services that want to send sms
to landline (and in the future this new code can be extended for all phone number validation)
* in this new class, we use `phonenumbers` library for validating phone numbers, instead of our custom valdiation code


## 81.0.0

* BREAKING CHANGE: The constructor for `notification_utils.recipient_validation.errors.InvalidPhoneError`
  - When raising InvalidPhoneError, instead of supplying a custom message, you must create an error by supplying a code from the `InvalidPhoneError.Codes` enum
* `InvalidPhoneError.code` will contain this machine-readable code for an exception if you need to examine it later
* `InvalidPhoneError.get_legacy_v2_api_error_message` returns a historical error message for use on the public v2 api

## 80.0.1

* Reduces minimum required Gunicorn version for compatibility

## 80.0.0

* Copies additional config files from utils into repos
* Renames `version_tools.copy_pyproject_yaml` to `version_tools.copy_config`

## 79.0.1

* Update the `send_ticket_to_zendesk` method of the ZendeskClient to return the ID of the ticket that was created.

## 79.0.0

* Switches on Pyupgrade and a bunch of other more opinionated linting rules

## 78.2.0

* Bumped minimum versions of select subdependencies

## 78.1.0

* Restrict postcodes to valid UK postcode zones

## 78.0.0

* BREAKING CHANGE: recipient validation code has all been moved into separate files in a shared folder. Functionality is unchanged.
  - Email address validation can be found in `notifications_utils.recipient_validation.email_address`
  - Phone number validation can be found in `notifications_utils.recipient_validation.phone_number`
  - Postal address validation can be found in `notifications_utils.recipient_validation.postal_address`
* BREAKING CHANGE: InvalidPhoneError and InvalidAddressError no longer extend InvalidEmailError.
  - if you wish to handle all recipient validation errors, please use `notifications_utils.recipient_validation.errors.InvalidRecipientError`

## 77.2.1

* Change redis delete behaviour to error, rather than end up with stale data, if Redis is unavailable.

## 77.2.0

* `NotifyTask`: include pid and other structured fields in completion log messages

## 77.1.1

* Fix how `version_tools.copy_pyproject_toml` discovers the current version of notifications-utils

## 77.1.0

* Add `version_tools.copy_pyproject_toml` to share linter config between apps

## 77.0.0

* Breaking change to the Zendesk Client. The `ticket_categories` argument has been replaced with a `notify_task_type` argument, and it now populates
  a different Zendesk form.

## 76.1.0

* Remove `check_proxy_header_before_request` from request_helper.py since this was only used when apps
  were deployed on the PaaS.

## 76.0.2

* linting changes

## 76.0.1

* Reject Gibraltar’s postcode (`GX11 1AA) when validating postal addresses

## 76.0.0

* Remove use of `NOTIFY_RUNTIME_PLATFORM` and `NOTIFY_LOG_PATH` flask config parameters, which no longer did anything. Technically this only affects users if the consumed the paramter themselves and relied on utils code setting default values for them.

## 75.2.0

* Add `InsensitiveSet` class (behaves like a normal set, but with uniqueness determined by normalised values)

## 75.1.1

* Don't set `statsd_host` in `set_gunicorn_defaults` - not all apps have statsd.

## 75.1.0

* Split `logging.formatting` submodule out of `logging` module. All components should remain
  accessible via the `logging` module, so this shouldn't affect existing code.
* Introduce `gunicorn_defaults` module.

## 75.0.0

* BREAKING CHANGE: notifications_utils/clients/encryption/encryption_client has been removed. It
  has been replaced with notifications_utils/clients/signing/signing_client. This is because
  the encyrption_client was not using encryption. It was just signing the contents of the string.

## 74.12.3

* Add structured time_taken log to celery logs

## 74.12.2

* Fix use of hyphen in phone number validation error

## 74.12.1

* email template: use the new crown and associated styling

## 74.12.0

* Remove celery.* structured logging for now. It can return when we have more certainty over what values it will log or can rule out that it is ever given sensitive values.

## 74.11.0

* Add option to ignore list of web paths from request logging. Defaults to /_status and /metrics.
* Add new fields to web request log messages (user_agent, host, path)

## 74.9.1

* logging: set celery.worker.strategy logging to WARNING to prevent sensitive information being logged

## 74.9.0

* logging: also attach handlers etc. to celery.worker and celery.redirected

## 74.8.1

* Always hide barcodes when printing a letter - not only when adding a NOTIFY tag

## 74.8.0

* NotifyRequest: generate own span_id if none provided in headers

## 74.7.0

* Include onwards request headers in AntivirusClient requests

## 74.6.0

* Include parent_span_id in request logs
* Include span_id in all logs when available

## 74.5.0

* Include remote_addr in request logs
* NotifyRequest: handle trace ids when not handed X-B3-TraceId by paas

## 74.4.0

* Reverts the 'single session' change from 74.1.0, which may be causing us some connection errors.

## 74.3.0

* Add `decrby` method to the RedisClient

## 74.2.0

* Change logging's date formatting to include microseconds

## 74.1.0

* remove the geojson dependency (another emergency alerts module)
* reuse a single session for all antivirus/zendesk requests to get http keepalive advantages

## 74.0.0

Removes Emergency-Alerts-related code

* the `polygons` module has been removed
* `template.BroadcastPreviewTemplate` and `template.BroadcastMessageTemplate` have been removed

## 73.2.1

* Fix utils packaging to allow access to subpackages again.

## 73.2.0

* Adds a `include_notify_tag` parameter to `LetterPrintTemplate` so that bilingual letters can disable the NOTIFY tag on the English pages of a letter.

## 73.1.3

* Add compatibility with Python 3.11 and 3.12

## 73.1.2

* Change how utils is packaged to exclude tests.

## 73.1.1

* SKIPPED VERSION - NO RELEASE.

## 73.1.0

* Adds request logging to flask apps.
* Adds `RestrictedAny` family of testing utilities to new `testing.comparisons` submodule.

## 73.0.0

* Removes `LetterImageTemplate`. This has been moved to admin, as that is the only app using it.

## 72.2.0

* Render Welsh language templated letter, with page numbers footer and name of the month in Welsh
* Recognise placeholders from letter_welsh_content and letter_welsh_subject fields


## 72.1.0

* Change the email template to use a HTML5 doctype and add a 'hidden' attribute to the preheader

## 72.0.0

* Remove the deprecated `from_address` param from EmailPreviewTemplate (it's been unused for six years)

## 71.0.0

* Remove support for Markdown-style links in letters `[label](https://example.url)`

## 70.0.6

* Fix QR code rendering for old-style syntax `[QR]()`

## 70.0.5

* Ensure UUIDs in Redis cache keys are always lowercase

## 70.0.4

* Update the commit message auto-generated by `make bump-utils` (in app repos) to be copy/pastable via eg vim commit message editing.

## 70.0.3

* Remove empty table cell from 'branding only' branding HTML to fix bug with JAWS screen reader

## 70.0.2

* Update sanitising of SMS content to include more obscure whitespace

## 70.0.0

* InvalidPhoneError messages have been updated. The new error messages are more user friendly.

## 69.0.0

* Remove old syntax for QR codes in letters (only `QR: http://example.com` will work now)

## 68.0.1

* Fix a bug with some HTML getting injected into QR codes

## 68.0.0

* Update return value of `BaseLetterTemplate.has_qr_code_with_too_much_data` from `bool` to `Optional[QrCodeTooLong]`.

## 67.0.0

* Add `has_qr_code_with_too_much_data` property to letter templates.
* Update RecipientCSV to detect and throw errors when rows generate QR codes with too much data in them. Anything using RecipientCSV to process letters will need to check for and report on the row-level property `qr_code_too_long`.

## 66.1.0

* Add a simpler syntax for QR codes in letters (QR: http://example.com)

## 66.0.2

* Style the QR code placeholder so it looks better when the placeholder text is long

## 66.0.1

* Use HTML-encoded parenthesis (`(` and `)`) when rendering template content with placeholders.
* Bump `phonenumbers` to `>= 8.13.8`.

## 66.0.0

* Switch from PyPDF2 to pypdf, and bump to version 3.9.0. This addresses an infinite loop vulnerability in PDF processing (https://nvd.nist.gov/vuln/detail/CVE-2023-36464).

## 65.2.0

* Update international billing rates for text messages to latest values from MMG.

## 65.1.0

* Add a few more mappings to the list of countries for postage

## 65.0.0

* Remove automatic formatting from JSONFormatter. Any log messages using `{}` to inject strings should be converted
  to "old-style" log messages using %s and passing variables as arguments to the log function. Do not eagerly
  interpolate the string (eg "log: {}" % ("string") - let Python's logging module do this itself. This is to provide
  compatability with Sentry. Add the "G" rule to Ruff's checks to enforce this.
* Removes `CustomLogFormatter` altogether, as its only purpose was the auto-formatting as above.

## 64.2.0

* `LetterImageTemplate` now adds a hidden element marking the first page of any attachment

## 64.1.0

* `RequestCache` now stores items in Redis for 28 days by default (2419200 seconds instead
  of 7 days or 604800 seconds)

## 64.0.0

* Remove the `postage` argument from `LetterImageTemplate` in favour of getting `postage`
  from the `template` `dict` (can still be overridden by setting `template_instance.postage`)
* The `page_count` argument of `LetterImageTemplate` is now optional until the template is
  rendered (calling `str(template)`)

## 63.4.0

* Allow subheadings via markdown for emails using `##`.

## 63.3.0

* Only log a warning and no longer raise an error if creating a Zendesk ticket fails because the user is suspended.

## 63.2.0

* `LetterImageTemplate.page_count` is now a property which can be overriden by subclasses
* New attributes and properties on `BaseLetterTemplate` (and its subclasses):
  - `max_page_count`
  - `max_sheet_count`
  - `too_many_pages` (requires subclasses to implement `page_count`)

## 63.1.0

* argument `image_url` to `LetterImageTemplate` is now optional unless calling `str(LetterImageTemplate(…))`

# 63.0.0

* Remove the `technical_ticket` parameter from NotifySupportTicket; replace with an optional `notify_ticket_type`
  that takes a NotifyTicketType enum value. If provided, this will maintain the existing behaviour where tickets are
  tagged as technical/non-technical on creation. If omitted, then tickets will have no ticket type, which may help
  us have a clearer process around triaging tickets.

## 62.4.0

* Add `class="page--first"` and `class="page--last"` to the first and last
  pages (respectively) of letters rendered with `LetterImageTemplate`

## 62.3.1

* Change `logger.exception` to `logger.warning` for log formatting error.

## 62.3.0

* Adds support for Chinese character sets in letters

## 62.2.1

* Injects the celery task ID into logging output if no requestId is present.

## 62.2.0

* Add odd/even class to letter pages

## 62.1.0

* Allow extra logging filters to be passed into `notifications_utils.logging.init_app`.
* Add a `UserIdFilter` to automatically inject the user_id to flask request logs.

## 62.0.1

* Include the country for normalised BFPO lines.

## 62.0.0

* Updated PostalAddress to parse BFPO addresses. Any validation done on PostalAddresses should be update to report on the new error property `has_invalid_country_for_bfpo_address`.

## 61.2.0

* Adds `redis_client.get_lock` which returns a redis lock object (or a stub lock if redis is not enabled). See https://redis-py.readthedocs.io/en/v4.4.2/lock.html for functionality.

## 61.1.0

* Adds a method to the ZendeskClient to add a comment to a pre-existing ticket, including adding attachments.

## 61.0.0

* Provide our own cache file for bank holidays data, which will help us keep it up-to-date. This is a breaking change
  as any apps pulling in utils should now use notifications_utils.bank_holidays.BankHolidays rather than
  govuk_bank_holidays.bank_holidays.BankHolidays directly.

## 60.1.0

* Add `letter_timings.is_dvla_working_day`
* Add `letter_timings.is_royal_mail_working_day`
* Add `letter_timings.get_dvla_working_day_offset_by`
* Add `letter_timings.get_previous_dvla_working_day`
* Add `letter_timings.get_royal_mail_working_day_offset_by`
* Add `letter_timings.get_previous_royal_mail_working_day`

## 60.0.0

* Bump pyproj to be version 3.4.1  or greater. This changes the ESPG codes to be upper case, which affects the how
  `Polygons` class transforms data.

## 59.3.0

* Add tooling to bump utils version in apps

## 59.2.0

* Add support for creating redis cache keys for a specific notification type.

## 59.1.0

* Add synonyms for sending letters to the Canary Islands

## 59.0.0

* Remove `Template.encoding` (very unlikely to be used anywhere)

## 58.1.0

* add a `message_as_html` parameter to `NotifySupportTicket` to enable creating tickets containing HTML (eg links).

## 58.0.0

* replace `brand_name` with `brand_alt_text` in HTMLEmailTemplate to more accurately reflect its purpose

## 57.1.0

* Do not log to file when `NOTIFY_RUNTIME_PLATFORM` is set to `ecs`

## 57.0.0

* Breaking changes to `field.Field`:

  - The `html` argument must now be `escape` or `passthrough`. `strip` is no longer
    valid
  - The default value of the `html` argument is now `escape` not `strip`

* Removal of `formatters.strip_html`:

## 56.0.0

* Breaking: upgrade PyPDF2 to version 2.0.0. You will need to:

  - Change error class imports from `pypdf2.utils` to `pypdf2.errors`.
  - Run the tests and make changes based on the deprecation warnings.

## 55.2.0

* Links in previews of text messages and emergency alerts now have the correct CSS
  classes added automatically
* URLs in previews of text messages and emergency alerts will now become links even
  if they don’t have `http://` or `https://` at the start

## 55.1.7

* Move some functions and variable from the `notifications_utils.formatters` module to
  the `notifications_utils.markdown` and `notifications_utils` modules. None of our
  apps are directly importing the functions and variables which have moved.

## 55.1.4

* Downgrade min version of boto3 due to incompatibility with awscli-cwlogs dependency.

## 55.1.3

* Unpin most dependencies and remove redundant ones (no action required).

## 55.1.1

* Bump shapely to 1.8.0 to support Mac M1 installation of geos.

## 55.1.0

* Added "delete_by_pattern" wrapper to RequestCache decorator group.

## 55.0.0

* Shortened "delete_cache_keys_by_pattern" to "delete_by_pattern".
* "delete_by_pattern" has a new "raise_exception" parameter (default False).

## 54.1.0

* Add should_validate flag to `notifications_utils.recipients.RecipientCSV`. Defaults to `True`.

## 54.0.0

* remove the `column` argument from recipients.validate_phone_number`,
  `recipients.validate_uk_phone_number`,
  `recipients.try_validate_and_format_phone_number` and
  `recipients.validate_email_address` (no consuming code uses this
  argument)
* remove `recipients.validate_recipient` (consuming code already uses
  `recipients.validate_phone_number`,
  `recipients.validate_email_address` or
  `postal_address.PostalAddress(…).valid` instead)

## 53.0.0

* `notifications_utils.columns.Columns` has moved to
  `notifications_utils.insensitive_dict.InsensitiveDict`
* `notifications_utils.columns.Rows` has moved to
  `notifications_utils.recipients.Rows`
* `notifications_utils.columns.Cell` has moved to
  `notifications_utils.recipients.Cell`

## 52.0.0

* Deprecate the following unused `redis_client` functions:
  - `redis_client.increment_hash_value`
  - `redis_client.decrement_hash_value`
  - `redis_client.get_all_from_hash`
  - `redis_client.set_hash_and_expire`
  - `redis_client.expire`

## 51.3.1

* Bump govuk-bank-holidays to cache holidays for next year.

## 51.3.0

* Log exception and stacktrace when Celery tasks fail.

## 51.2.1

* Revert 51.2.0.

## 51.2.0

* Timeout processing CSVs to avoid timing out downstream requests

This only affects the Admin app, which should ideally rescue the exception,
but just letting it propagate is also acceptable as it's similar to the
current behaviour where we timeout in CloudFront.

## 51.1.0

* Make processing of spreadsheets with many empty columns more efficient

## 51.0.0

* Initial argument to `RecipientCSV` renamed from `whitelist` to
  `guestlist`, in other words consuming code should call
  `RecipientCSV(guestlist=['test@example.com'])`
* `RecipientCSV.whitelist` property renamed to `RecipientCSV.guestlist`

## 50.0.0

* Make icon in `broadcast_preview_template.jinja2` an inline SVG
  (requires changes to the CSS of consumer code)

## 49.1.0

* Add `ttl_in_seconds` argument to `RequestCache.set` to let users specify
a custom TTL

## 49.0.0

* `Polygons` must now be called with either `shapely.Polygon` objects and
a valid Coordinate Reference System code for `utm_crs` or a list of
lists of coordinates in degrees

## 48.2.0

* Enable Celery argument checking for apply_async.
* Remove redundant "kwargs" handling code for Celery Request ID
tracing.

## 48.1.0

* Add new NotifyCelery base class as a drop in replacement to
DRY-up the "app/celery/celery.py" file we have in many apps.

## 48.0.0

* Rename `normalise_lines` to `get_lines_with_normalised_whitespace`
* Rename `strip_whitespace` to `strip_all_whitespace`
* Remove `OBSCURE_WHITESPACE` variable (appears unused in other apps)
* Remove `multiple_spaces_in_a_row` variable (appears unused in other apps)
* Remove `normalise_line` function (appears unused in other apps)

## 47.0.0

* Breaking: remove `create_ticket` method from ZendeskClient

# 46.1.0

* Extract ticket formatting from ZendeskClient into NotifySupportTicket

# 46.0.0

* Revert 45.0.0 (pyproj dependency won't install on PaaS)

# 45.0.0

* Use cartesian coordinate system for polygon geometry

# 44.5.1

* Split out separate too_late_to_cancel_letter function to allow reuse

# 44.5.0

* Add `intersects` method to Polygons

# 44.4.1

* Detect optional placeholders with brackets in their text

# 44.4.0

* Allow Zendesk tickets to be create with internal notes

# 44.3.1

* Round coordinates to 5 decimal places

# 44.3.0

* Add methods to get the bounds and overlap of polygons

# 44.2.1

* Normalise international numbers when formatting

## Prior versions

Changelog not recorded - please see pull requests on github.<|MERGE_RESOLUTION|>--- conflicted
+++ resolved
@@ -1,14 +1,12 @@
 # CHANGELOG
 
-<<<<<<< HEAD
-## 84.0.1
+## 84.1.1
 
 * Remove GIR 0AA from valid postcodes
-=======
+
 ## 84.1.0
 
 * Bump versions of common test dependencies (run `make bootstrap` to copy these into your app)
->>>>>>> e36a6d6a
 
 ## 84.0.0
 
