import csv
import sys
from contextlib import suppress
from functools import lru_cache
from io import StringIO
from itertools import islice
from typing import cast

<<<<<<< HEAD
import phonenumbers
from deprecated import deprecated
from flask import current_app
=======
>>>>>>> e89dcc53
from ordered_set import OrderedSet

from notifications_utils.formatters import (
    strip_all_whitespace,
    strip_and_remove_obscure_whitespace,
)
from notifications_utils.insensitive_dict import InsensitiveDict
from notifications_utils.recipient_validation import email_address
from notifications_utils.recipient_validation.errors import InvalidEmailError, InvalidPhoneError, InvalidRecipientError
from notifications_utils.recipient_validation.phone_number import PhoneNumber
from notifications_utils.recipient_validation.postal_address import (
    address_line_7_key,
    address_lines_1_to_6_and_postcode_keys,
    address_lines_1_to_7_keys,
)
from notifications_utils.template import BaseLetterTemplate, Template

from .qr_code import QrCodeTooLong

<<<<<<< HEAD
uk_prefix = "44"
nl_prefix = "31"

=======
>>>>>>> e89dcc53
first_column_headings = {
    "email": ["email address"],
    "sms": ["phone number"],
    "letter": [line.replace("_", " ") for line in address_lines_1_to_6_and_postcode_keys + [address_line_7_key]],
}

address_columns = InsensitiveDict.from_keys(first_column_headings["letter"])


class RecipientCSV:
    max_rows = 100_000

    def __init__(
        self,
        file_data,
        template,
        max_errors_shown=20,
        max_initial_rows_shown=10,
        guestlist=None,
        remaining_messages=sys.maxsize,
        allow_international_sms=False,
        allow_international_letters=False,
        allow_sms_to_uk_landline=False,
        should_validate=True,
        should_validate_phone_number=True,
    ):
        self.file_data = strip_all_whitespace(file_data, extra_trailing_characters=",")
        self.max_errors_shown = max_errors_shown
        self.max_initial_rows_shown = max_initial_rows_shown
        self.guestlist = guestlist
        self.template = template
        self.allow_international_sms = allow_international_sms
        self.allow_international_letters = allow_international_letters
        self.allow_sms_to_uk_landline = allow_sms_to_uk_landline
        self.remaining_messages = remaining_messages
        self.rows_as_list = None
        self.should_validate = should_validate
        self.should_validate_phone_number = should_validate_phone_number

    def __len__(self):
        if not hasattr(self, "_len"):
            self._len = len(self.rows)
        return self._len

    def __getitem__(self, requested_index):
        return self.rows[requested_index]

    @property
    def guestlist(self):
        return self._guestlist

    @guestlist.setter
    def guestlist(self, value):
        try:
            self._guestlist = list(value)
        except TypeError:
            self._guestlist = []

    @property
    def template(self):
        return self._template

    @template.setter
    def template(self, value):
        if not isinstance(value, Template):
            raise TypeError("template must be an instance of notifications_utils.template.Template")
        self._template = value
        self.template_type = self._template.template_type
        self.recipient_column_headers = first_column_headings[self.template_type]
        self.placeholders = self._template.placeholders

    @property
    def placeholders(self):
        return self._placeholders

    @placeholders.setter
    def placeholders(self, value):
        try:
            self._placeholders = list(value) + self.recipient_column_headers
        except TypeError:
            self._placeholders = self.recipient_column_headers
        self.placeholders_as_column_keys = [InsensitiveDict.make_key(placeholder) for placeholder in self._placeholders]
        self.recipient_column_headers_as_column_keys = [
            InsensitiveDict.make_key(placeholder) for placeholder in self.recipient_column_headers
        ]

    @property
    def has_errors(self) -> bool:
        return bool(
            self.missing_column_headers
            or self.duplicate_recipient_column_headers
            or self.more_rows_than_can_send
            or self.too_many_rows
            or (not self.allowed_to_send_to)
            or any(self.rows_with_errors)
        )  # `or` is 3x faster than using `any()` here

    @property
    def allowed_to_send_to(self):
        if self.template_type == "letter":
            return True
        if not self.guestlist:
            return True
        return all(allowed_to_send_to(row.recipient, self.guestlist) for row in self.rows)

    @property
    def rows(self):
        if self.rows_as_list is None:
            self.rows_as_list = list(self.get_rows())
        return self.rows_as_list

    @property
    def _rows(self):
        return csv.reader(
            StringIO(self.file_data.strip()),
            quoting=csv.QUOTE_MINIMAL,
            skipinitialspace=True,
        )

    def get_rows(self):
        column_headers = self._raw_column_headers  # this is for caching
        length_of_column_headers = len(column_headers)

        rows_as_lists_of_columns = self._rows

        next(rows_as_lists_of_columns, None)  # skip the header row

        for index, row in enumerate(rows_as_lists_of_columns):
            if index >= self.max_rows:
                yield None
                continue

            output_dict = {}

            for column_name, column_value in zip(column_headers, row, strict=False):
                column_value = strip_and_remove_obscure_whitespace(column_value)

                if InsensitiveDict.make_key(column_name) in self.recipient_column_headers_as_column_keys:
                    output_dict[column_name] = column_value or None
                else:
                    insert_or_append_to_dict(output_dict, column_name, column_value or None)

            length_of_row = len(row)

            if length_of_column_headers < length_of_row:
                output_dict[None] = row[length_of_column_headers:]
            elif length_of_column_headers > length_of_row:
                for key in column_headers[length_of_row:]:
                    insert_or_append_to_dict(output_dict, key, None)

            yield Row(
                output_dict,
                index=index,
                error_fn=self._get_error_for_field,
                recipient_column_headers=self.recipient_column_headers,
                placeholders=self.placeholders_as_column_keys,
                template=self.template,
                allow_international_letters=self.allow_international_letters,
                validate_row=self.should_validate,
            )

    @property
    def more_rows_than_can_send(self):
        return len(self) > self.remaining_messages

    @property
    def too_many_rows(self):
        return len(self) > self.max_rows

    @property
    def initial_rows(self):
        return islice(self.rows, self.max_initial_rows_shown)

    @property
    def displayed_rows(self):
        if any(self.rows_with_errors) and not self.missing_column_headers:
            return self.initial_rows_with_errors
        return self.initial_rows

    def _filter_rows(self, attr):
        return (row for row in self.rows if row and getattr(row, attr))

    @property
    def rows_with_errors(self):
        return self._filter_rows("has_error")

    @property
    def rows_with_bad_recipients(self):
        return self._filter_rows("has_bad_recipient")

    @property
    def rows_with_missing_data(self):
        return self._filter_rows("has_missing_data")

    @property
    def rows_with_message_too_long(self):
        return self._filter_rows("message_too_long")

    @property
    def rows_with_empty_message(self):
        return self._filter_rows("message_empty")

    @property
    def rows_with_bad_qr_codes(self):
        return self._filter_rows("qr_code_too_long")

    @property
    def initial_rows_with_errors(self):
        return islice(self.rows_with_errors, self.max_errors_shown)

    @property
    def _raw_column_headers(self):
        for row in self._rows:
            return row
        return []

    @property
    def column_headers(self):
        return list(OrderedSet(self._raw_column_headers))

    @property
    def column_headers_as_column_keys(self):
        return InsensitiveDict.from_keys(self.column_headers).keys()

    @property
    def missing_column_headers(self):
        return {
            key
            for key in self.placeholders
            if (
                InsensitiveDict.make_key(key) not in self.column_headers_as_column_keys
                and not self.is_address_column(key)
            )
        }

    @property
    def duplicate_recipient_column_headers(self):
        raw_recipient_column_headers = [
            InsensitiveDict.make_key(column_header)
            for column_header in self._raw_column_headers
            if InsensitiveDict.make_key(column_header) in self.recipient_column_headers_as_column_keys
        ]

        return OrderedSet(
            column_header
            for column_header in self._raw_column_headers
            if raw_recipient_column_headers.count(InsensitiveDict.make_key(column_header)) > 1
        )

    def is_address_column(self, key):
        return self.template_type == "letter" and key in address_columns

    @property
    def count_of_required_recipient_columns(self):
        return 3 if self.template_type == "letter" else 1

    @property
    def has_recipient_columns(self) -> bool:
        if self.template_type == "letter":
            sets_to_check = [
                InsensitiveDict.from_keys(address_lines_1_to_6_and_postcode_keys).keys(),
                InsensitiveDict.from_keys(address_lines_1_to_7_keys).keys(),
            ]
        else:
            sets_to_check = [
                self.recipient_column_headers_as_column_keys,
            ]

        for set_to_check in sets_to_check:
            if (
                len(
                    # Work out which columns are shared between the possible
                    # letter address columns and the columns in the user’s
                    # spreadsheet (`&` means set intersection)
                    set_to_check & self.column_headers_as_column_keys
                )
                >= self.count_of_required_recipient_columns
            ):
                return True

        return False

    def _get_error_for_field(self, key, value):  # noqa: C901
        if self.is_address_column(key):
            return

        if InsensitiveDict.make_key(key) in self.recipient_column_headers_as_column_keys:
            if value in [None, ""] or isinstance(value, list):
                if self.duplicate_recipient_column_headers:
                    return None
                else:
                    return Cell.missing_field_error
            try:
                if self.template_type == "email":
                    email_address.validate_email_address(value)
                if self.template_type == "sms":
                    if self.should_validate_phone_number:
                        number = PhoneNumber(value)
                        number.validate(
                            allow_international_number=self.allow_international_sms,
                            allow_uk_landline=self.allow_sms_to_uk_landline,
                        )
            except InvalidRecipientError as error:
                return str(error)

        if InsensitiveDict.make_key(key) not in self.placeholders_as_column_keys:
            return

        if value in [None, ""]:
            return Cell.missing_field_error


class Row(InsensitiveDict):
    message_too_long = False
    message_empty = False

    def __init__(
        self,
        row_dict,
        *,
        index,
        error_fn,
        recipient_column_headers,
        placeholders,
        template: Template,
        allow_international_letters,
        validate_row=True,
    ):
        # If we don't need to validate, then:
        # by not setting template we avoid the template level validation (used to check message length)
        # by not setting error_fn, we avoid the Cell.__init__ validation (used to check phone nums are valid,
        # placeholders are present, etc)
        if not validate_row:
            template = None
            error_fn = None

        self.index = index
        self.recipient_column_headers = recipient_column_headers
        self.placeholders = placeholders
        self.allow_international_letters = allow_international_letters

        self._template = template
        if template:
            template.values = row_dict
            self.template_type = template.template_type
            # we do not validate email size for CSVs to avoid performance issues
            if self.template_type == "email":
                self.message_too_long = False
            else:
                self.message_too_long = template.is_message_too_long()
            self.message_empty = template.is_message_empty()
            self.qr_code_too_long: QrCodeTooLong | None = self._has_qr_code_with_too_much_data()

        super().__init__({key: Cell(key, value, error_fn, self.placeholders) for key, value in row_dict.items()})

    def __getitem__(self, key):
        return super().__getitem__(key) if key in self else Cell()

    def get(self, key, default=None):
        if key not in self and default is not None:
            return default
        return self[key]

    @property
    def has_error(self) -> bool:
        return self.has_error_spanning_multiple_cells or any(cell.error for cell in self.values())

    @property
    def has_bad_recipient(self) -> bool:
        if self.template_type == "letter":
            return self.has_bad_postal_address
        return self.get(self.recipient_column_headers[0]).recipient_error

    @property
    def has_bad_postal_address(self):
        return self.template_type == "letter" and not self.as_postal_address.valid

    def _has_qr_code_with_too_much_data(self) -> QrCodeTooLong | None:
        if not self._template:
            return None

        if self._template.template_type != "letter":
            return None

        self._template = cast(BaseLetterTemplate, self._template)
        return self._template.has_qr_code_with_too_much_data()

    @property
    def has_error_spanning_multiple_cells(self) -> bool:
        return self.message_too_long or self.message_empty or self.has_bad_postal_address or bool(self.qr_code_too_long)

    @property
    def has_missing_data(self) -> bool:
        return any(cell.error == Cell.missing_field_error for cell in self.values())

    @property
    def recipient(self):
        columns = [self.get(column).data for column in self.recipient_column_headers]
        return columns[0] if len(columns) == 1 else columns

    @property
    def as_postal_address(self):
        from notifications_utils.recipient_validation.postal_address import PostalAddress

        return PostalAddress.from_personalisation(
            self.recipient_and_personalisation,
            allow_international_letters=self.allow_international_letters,
        )

    @property
    def personalisation(self):
        return InsensitiveDict({key: cell.data for key, cell in self.items() if key in self.placeholders})

    @property
    def recipient_and_personalisation(self):
        return InsensitiveDict({key: cell.data for key, cell in self.items()})


class Cell:
    missing_field_error = "Missing"

    def __init__(self, key=None, value=None, error_fn=None, placeholders=None):
        self.data = value
        self.error = error_fn(key, value) if error_fn else None
        self.ignore = InsensitiveDict.make_key(key) not in (placeholders or [])

    def __eq__(self, other):
        if not other.__class__ == self.__class__:
            return False
        return all(
            (
                self.data == other.data,
                self.error == other.error,
                self.ignore == other.ignore,
            )
        )

    @property
    def recipient_error(self):
        return self.error not in {None, self.missing_field_error}


<<<<<<< HEAD
class InvalidEmailError(Exception):
    def __init__(self, message=None):
        super().__init__(message or "Not a valid email address")


class InvalidPhoneError(InvalidEmailError):
    pass


class InvalidAddressError(InvalidEmailError):
    pass


def normalise_phone_number(number):
    for character in ALL_WHITESPACE + "()-+":
        number = number.replace(character, "")

    try:
        list(map(int, number))
    except ValueError as e:
        raise InvalidPhoneError("Must not contain letters or symbols") from e

    return number.lstrip("0")


@deprecated(version="75.1.0-patch", reason="Superseded by is_nl_phone_number()")
def is_uk_phone_number(number):
    if number.startswith("0") and not number.startswith("00"):
        return True

    number = normalise_phone_number(number)

    if number.startswith(uk_prefix) or (number.startswith("7") and len(number) < 11):
        return True

    return False


def is_nl_phone_number(number):
    if number.startswith("0") and not number.startswith("00"):
        return True

    number = normalise_phone_number(number)

    if number.startswith(nl_prefix) or (number.startswith("6") and len(number) < 10):
        return True

    return False


international_phone_info = namedtuple(
    "PhoneNumber",
    [
        "international",
        "crown_dependency",
        "country_prefix",
        "billable_units",
    ],
)


def get_international_phone_info(number):
    number = validate_phone_number(number, international=True)
    prefix = get_international_prefix(number)
    crown_dependency = _is_a_crown_dependency_number(number)

    return international_phone_info(
        international=(prefix != nl_prefix or crown_dependency),
        crown_dependency=crown_dependency,
        country_prefix=prefix,
        billable_units=get_billable_units_for_prefix(prefix),
    )


CROWN_DEPENDENCY_RANGES = ["7781", "7839", "7911", "7509", "7797", "7937", "7700", "7829", "7624", "7524", "7924"]


def _is_a_crown_dependency_number(number):
    num_in_crown_dependency_range = number[2:6] in CROWN_DEPENDENCY_RANGES
    num_in_tv_range = number[2:9] == "7700900"

    return num_in_crown_dependency_range and not num_in_tv_range


def get_international_prefix(number):
    return next((prefix for prefix in COUNTRY_PREFIXES if number.startswith(prefix)), None)


def get_billable_units_for_prefix(prefix):
    return INTERNATIONAL_BILLING_RATES[prefix]["billable_units"]


def use_numeric_sender(number):
    prefix = get_international_prefix(normalise_phone_number(number))
    return INTERNATIONAL_BILLING_RATES[prefix]["attributes"]["alpha"] == "NO"


@deprecated(version="75.1.0-patch", reason="Superseded by is_nl_phone_number()")
def validate_uk_phone_number(number):
    number = normalise_phone_number(number).lstrip(uk_prefix).lstrip("0")

    if not number.startswith("7"):
        raise InvalidPhoneError("Not a UK mobile number")

    if len(number) > 10:
        raise InvalidPhoneError("Too many digits")

    if len(number) < 10:
        raise InvalidPhoneError("Not enough digits")

    return f"{uk_prefix}{number}"


def validate_nl_phone_number(number):
    number = normalise_phone_number(number).lstrip(nl_prefix).lstrip("0")

    if not number.startswith("6"):
        raise InvalidPhoneError(f"Not a dutch mobile number (should start with 6) :: {number}")

    if len(number) > 9:
        raise InvalidPhoneError(f"Too many digits (>9) :: {len(number)}")

    if len(number) < 9:
        raise InvalidPhoneError(f"Not enough digits (<9) :: {len(number)}")

    return f"{nl_prefix}{number}"


def validate_phone_number(number, international=False):
    if (not international) or is_nl_phone_number(number):
        return validate_nl_phone_number(number)

    number = normalise_phone_number(number)

    if len(number) < 8:
        raise InvalidPhoneError("Not enough digits")

    if len(number) > 15:
        raise InvalidPhoneError("Too many digits")

    if get_international_prefix(number) is None:
        raise InvalidPhoneError("Not a valid country prefix")

    return number


validate_and_format_phone_number = validate_phone_number


def try_validate_and_format_phone_number(number, international=None, log_msg=None):
    """
    For use in places where you shouldn't error if the phone number is invalid - for example if firetext pass us
    something in
    """
    try:
        return validate_and_format_phone_number(number, international)
    except InvalidPhoneError as exc:
        if log_msg:
            current_app.logger.warning("%s: %s", log_msg, exc)
        return number


def validate_email_address(email_address):  # noqa (C901 too complex)
    # almost exactly the same as by https://github.com/wtforms/wtforms/blob/master/wtforms/validators.py,
    # with minor tweaks for SES compatibility - to avoid complications we are a lot stricter with the local part
    # than neccessary - we don't allow any double quotes or semicolons to prevent SES Technical Failures
    email_address = strip_and_remove_obscure_whitespace(email_address)
    match = re.match(EMAIL_REGEX_PATTERN, email_address)

    # not an email
    if not match:
        raise InvalidEmailError

    if len(email_address) > 320:
        raise InvalidEmailError

    # don't allow consecutive periods in either part
    if ".." in email_address:
        raise InvalidEmailError

    hostname = match.group(1)

    # idna = "Internationalized domain name" - this encode/decode cycle converts unicode into its accurate ascii
    # representation as the web uses. '例え.テスト'.encode('idna') == b'xn--r8jz45g.xn--zckzah'
    try:
        hostname = hostname.encode("idna").decode("ascii")
    except UnicodeError as e:
        raise InvalidEmailError from e

    parts = hostname.split(".")

    if len(hostname) > 253 or len(parts) < 2:
        raise InvalidEmailError

    for part in parts:
        if not part or len(part) > 63 or not hostname_part.match(part):
            raise InvalidEmailError

    # if the part after the last . is not a valid TLD then bail out
    if not tld_part.match(parts[-1]):
        raise InvalidEmailError

    return email_address


def format_email_address(email_address):
    return strip_and_remove_obscure_whitespace(email_address.lower())


def validate_and_format_email_address(email_address):
    return format_email_address(validate_email_address(email_address))


=======
>>>>>>> e89dcc53
@lru_cache(maxsize=32, typed=False)
def format_recipient(recipient):
    if not isinstance(recipient, str):
        return ""
    with suppress(InvalidPhoneError):
        number = PhoneNumber(recipient)
        return number.get_normalised_format()
    with suppress(InvalidEmailError):
        return email_address.validate_and_format_email_address(recipient)
    return recipient


def allowed_to_send_to(recipient, allowlist):
    return format_recipient(recipient) in {format_recipient(x) for x in allowlist}


def insert_or_append_to_dict(dict_, key, value):
    if not (key or value):
        # We don’t care about completely empty values so it’s faster to
        # ignore them rather than working out how to store them
        return

    if dict_.get(key):
        if isinstance(dict_[key], list):
            dict_[key].append(value)
        else:
            dict_[key] = [dict_[key], value]
    else:
        dict_.update({key: value})<|MERGE_RESOLUTION|>--- conflicted
+++ resolved
@@ -6,12 +6,9 @@
 from itertools import islice
 from typing import cast
 
-<<<<<<< HEAD
 import phonenumbers
 from deprecated import deprecated
 from flask import current_app
-=======
->>>>>>> e89dcc53
 from ordered_set import OrderedSet
 
 from notifications_utils.formatters import (
@@ -31,12 +28,6 @@
 
 from .qr_code import QrCodeTooLong
 
-<<<<<<< HEAD
-uk_prefix = "44"
-nl_prefix = "31"
-
-=======
->>>>>>> e89dcc53
 first_column_headings = {
     "email": ["email address"],
     "sms": ["phone number"],
@@ -479,222 +470,6 @@
         return self.error not in {None, self.missing_field_error}
 
 
-<<<<<<< HEAD
-class InvalidEmailError(Exception):
-    def __init__(self, message=None):
-        super().__init__(message or "Not a valid email address")
-
-
-class InvalidPhoneError(InvalidEmailError):
-    pass
-
-
-class InvalidAddressError(InvalidEmailError):
-    pass
-
-
-def normalise_phone_number(number):
-    for character in ALL_WHITESPACE + "()-+":
-        number = number.replace(character, "")
-
-    try:
-        list(map(int, number))
-    except ValueError as e:
-        raise InvalidPhoneError("Must not contain letters or symbols") from e
-
-    return number.lstrip("0")
-
-
-@deprecated(version="75.1.0-patch", reason="Superseded by is_nl_phone_number()")
-def is_uk_phone_number(number):
-    if number.startswith("0") and not number.startswith("00"):
-        return True
-
-    number = normalise_phone_number(number)
-
-    if number.startswith(uk_prefix) or (number.startswith("7") and len(number) < 11):
-        return True
-
-    return False
-
-
-def is_nl_phone_number(number):
-    if number.startswith("0") and not number.startswith("00"):
-        return True
-
-    number = normalise_phone_number(number)
-
-    if number.startswith(nl_prefix) or (number.startswith("6") and len(number) < 10):
-        return True
-
-    return False
-
-
-international_phone_info = namedtuple(
-    "PhoneNumber",
-    [
-        "international",
-        "crown_dependency",
-        "country_prefix",
-        "billable_units",
-    ],
-)
-
-
-def get_international_phone_info(number):
-    number = validate_phone_number(number, international=True)
-    prefix = get_international_prefix(number)
-    crown_dependency = _is_a_crown_dependency_number(number)
-
-    return international_phone_info(
-        international=(prefix != nl_prefix or crown_dependency),
-        crown_dependency=crown_dependency,
-        country_prefix=prefix,
-        billable_units=get_billable_units_for_prefix(prefix),
-    )
-
-
-CROWN_DEPENDENCY_RANGES = ["7781", "7839", "7911", "7509", "7797", "7937", "7700", "7829", "7624", "7524", "7924"]
-
-
-def _is_a_crown_dependency_number(number):
-    num_in_crown_dependency_range = number[2:6] in CROWN_DEPENDENCY_RANGES
-    num_in_tv_range = number[2:9] == "7700900"
-
-    return num_in_crown_dependency_range and not num_in_tv_range
-
-
-def get_international_prefix(number):
-    return next((prefix for prefix in COUNTRY_PREFIXES if number.startswith(prefix)), None)
-
-
-def get_billable_units_for_prefix(prefix):
-    return INTERNATIONAL_BILLING_RATES[prefix]["billable_units"]
-
-
-def use_numeric_sender(number):
-    prefix = get_international_prefix(normalise_phone_number(number))
-    return INTERNATIONAL_BILLING_RATES[prefix]["attributes"]["alpha"] == "NO"
-
-
-@deprecated(version="75.1.0-patch", reason="Superseded by is_nl_phone_number()")
-def validate_uk_phone_number(number):
-    number = normalise_phone_number(number).lstrip(uk_prefix).lstrip("0")
-
-    if not number.startswith("7"):
-        raise InvalidPhoneError("Not a UK mobile number")
-
-    if len(number) > 10:
-        raise InvalidPhoneError("Too many digits")
-
-    if len(number) < 10:
-        raise InvalidPhoneError("Not enough digits")
-
-    return f"{uk_prefix}{number}"
-
-
-def validate_nl_phone_number(number):
-    number = normalise_phone_number(number).lstrip(nl_prefix).lstrip("0")
-
-    if not number.startswith("6"):
-        raise InvalidPhoneError(f"Not a dutch mobile number (should start with 6) :: {number}")
-
-    if len(number) > 9:
-        raise InvalidPhoneError(f"Too many digits (>9) :: {len(number)}")
-
-    if len(number) < 9:
-        raise InvalidPhoneError(f"Not enough digits (<9) :: {len(number)}")
-
-    return f"{nl_prefix}{number}"
-
-
-def validate_phone_number(number, international=False):
-    if (not international) or is_nl_phone_number(number):
-        return validate_nl_phone_number(number)
-
-    number = normalise_phone_number(number)
-
-    if len(number) < 8:
-        raise InvalidPhoneError("Not enough digits")
-
-    if len(number) > 15:
-        raise InvalidPhoneError("Too many digits")
-
-    if get_international_prefix(number) is None:
-        raise InvalidPhoneError("Not a valid country prefix")
-
-    return number
-
-
-validate_and_format_phone_number = validate_phone_number
-
-
-def try_validate_and_format_phone_number(number, international=None, log_msg=None):
-    """
-    For use in places where you shouldn't error if the phone number is invalid - for example if firetext pass us
-    something in
-    """
-    try:
-        return validate_and_format_phone_number(number, international)
-    except InvalidPhoneError as exc:
-        if log_msg:
-            current_app.logger.warning("%s: %s", log_msg, exc)
-        return number
-
-
-def validate_email_address(email_address):  # noqa (C901 too complex)
-    # almost exactly the same as by https://github.com/wtforms/wtforms/blob/master/wtforms/validators.py,
-    # with minor tweaks for SES compatibility - to avoid complications we are a lot stricter with the local part
-    # than neccessary - we don't allow any double quotes or semicolons to prevent SES Technical Failures
-    email_address = strip_and_remove_obscure_whitespace(email_address)
-    match = re.match(EMAIL_REGEX_PATTERN, email_address)
-
-    # not an email
-    if not match:
-        raise InvalidEmailError
-
-    if len(email_address) > 320:
-        raise InvalidEmailError
-
-    # don't allow consecutive periods in either part
-    if ".." in email_address:
-        raise InvalidEmailError
-
-    hostname = match.group(1)
-
-    # idna = "Internationalized domain name" - this encode/decode cycle converts unicode into its accurate ascii
-    # representation as the web uses. '例え.テスト'.encode('idna') == b'xn--r8jz45g.xn--zckzah'
-    try:
-        hostname = hostname.encode("idna").decode("ascii")
-    except UnicodeError as e:
-        raise InvalidEmailError from e
-
-    parts = hostname.split(".")
-
-    if len(hostname) > 253 or len(parts) < 2:
-        raise InvalidEmailError
-
-    for part in parts:
-        if not part or len(part) > 63 or not hostname_part.match(part):
-            raise InvalidEmailError
-
-    # if the part after the last . is not a valid TLD then bail out
-    if not tld_part.match(parts[-1]):
-        raise InvalidEmailError
-
-    return email_address
-
-
-def format_email_address(email_address):
-    return strip_and_remove_obscure_whitespace(email_address.lower())
-
-
-def validate_and_format_email_address(email_address):
-    return format_email_address(validate_email_address(email_address))
-
-
-=======
->>>>>>> e89dcc53
 @lru_cache(maxsize=32, typed=False)
 def format_recipient(recipient):
     if not isinstance(recipient, str):
